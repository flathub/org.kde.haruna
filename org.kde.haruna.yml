app-id: org.kde.haruna
runtime: org.kde.Platform
runtime-version: 5.15-22.08
sdk: org.kde.Sdk
command: haruna
rename-icon: haruna
copy-icon: true
finish-args:
  - --share=ipc
  - --share=network
  - --socket=fallback-x11
  - --socket=wayland
  - --socket=pulseaudio
  - --device=dri
  - --filesystem=host:ro
  - --filesystem=home
  - --filesystem=xdg-run/pipewire-0:ro
  - --talk-name=org.freedesktop.ScreenSaver
  - --own-name=org.mpris.MediaPlayer2.haruna
  - --env=LC_NUMERIC=C
cleanup:
  - '*.a'
  - '*.la'
  - /include
  - /lib/cmake
  - /lib/pkgconfig
  - /share/man
modules:
  - name: haruna
    buildsystem: cmake-ninja
    sources:
      - type: archive
<<<<<<< HEAD
        url: https://download.kde.org/stable/haruna/haruna-0.12.3.tar.xz
        sha256: d0202e0060ae86e10c461e7529f6de6b67f8281bf7b82c845479f46772b9fa6f
=======
        url: https://download.kde.org/stable/haruna/haruna-0.12.2.tar.xz
        sha256: 8a1b9e58079beb86052f7d1cfd147c4eb4a753dc432533f008fc4d5f70bb8273
>>>>>>> 2a505115
    modules:
      - name: libmpv
        cleanup:
          - /share/bash-completion
          - /share/zsh
          - /share/doc
          - /share/icons
          - /share/applications
        buildsystem: meson
        config-opts:
          - -Dlibmpv=true
          - -Dlua=enabled
          - -Ddebug=false
          - -Dbuild-date=false
          - -Dalsa=disabled
          - -Dmanpage-build=disabled
        sources:
          - type: archive
            url: https://github.com/mpv-player/mpv/archive/refs/tags/v0.36.0.tar.gz
            sha256: 29abc44f8ebee013bb2f9fe14d80b30db19b534c679056e4851ceadf5a5e8bf6
            x-checker-data:
              type: anitya
              project-id: 5348
              stable-only: true
              url-template: https://github.com/mpv-player/mpv/archive/refs/tags/v$version.tar.gz
        modules:
          - shared-modules/luajit/luajit.json

          - name: libXpresent
            buildsystem: autotools
            sources:
              - type: archive
                url: https://xorg.freedesktop.org/archive/individual/lib/libXpresent-1.0.1.tar.xz
                sha256: b964df9e5a066daa5e08d2dc82692c57ca27d00b8cc257e8e960c9f1cf26231b
                x-checker-data:
                  type: anitya
                  project-id: 17166
                  stable-only: true
                  url-template: https://xorg.freedesktop.org/archive/individual/lib/libXpresent-$version.tar.xz

          - name: libv4l2
            cleanup:
              - /sbin
              - /bin
            config-opts:
              - --disable-static
              - --disable-bpf
              - --with-udevdir=/app/lib/udev
            sources:
              - type: archive
                url: https://linuxtv.org/downloads/v4l-utils/v4l-utils-1.24.1.tar.bz2
                sha256: cbb7fe8a6307f5ce533a05cded70bb93c3ba06395ab9b6d007eb53b75d805f5b
                x-checker-data:
                  type: anitya
                  project-id: 9998
                  stable-only: true
                  url-template: https://linuxtv.org/downloads/v4l-utils/v4l-utils-$version.tar.bz2

          - name: nv-codec-headers
            cleanup:
              - '*'
            no-autogen: true
            make-install-args:
              - PREFIX=/app
            sources:
              - type: archive
                url: https://github.com/FFmpeg/nv-codec-headers/archive/refs/tags/n12.1.14.0.tar.gz
                sha256: 2fefaa227d2a3b4170797796425a59d1dd2ed5fd231db9b4244468ba327acd0b
                x-checker-data:
                  type: anitya
                  project-id: 223796
                  stable-only: true
                  url-template: https://github.com/FFmpeg/nv-codec-headers/archive/refs/tags/n$version.tar.gz

          - name: ffmpeg
            cleanup:
              - /share/ffmpeg/examples
            config-opts:
              - --disable-debug
              - --disable-doc
              - --disable-programs
              - --disable-static
              - --disable-encoders
              - --disable-muxers
              - --enable-shared
              - --enable-gnutls
              - --enable-gpl
              - --enable-version3
              - --enable-encoder=png,libwebp,libjxl
              - --enable-libv4l2
              - --enable-libdav1d
              - --enable-libfontconfig
              - --enable-libfreetype
              - --enable-libopus
              - --enable-librsvg
              - --enable-libvpx
              - --enable-libmp3lame
              - --enable-libwebp
              - --enable-libjxl
            sources:
              - type: archive
                url: https://ffmpeg.org/releases/ffmpeg-6.1.tar.gz
                sha256: 938dd778baa04d353163ca5cb06c909c918850055f549205b29b1224e45a5316
                x-checker-data:
                  type: anitya
                  project-id: 5405
                  stable-only: true
                  url-template: https://ffmpeg.org/releases/ffmpeg-$version.tar.gz
            modules:
              - name: libjxl
                buildsystem: cmake-ninja
                config-opts:
                  - -DBUILD_TESTING=OFF
                  - -DJPEGXL_ENABLE_BENCHMARK=OFF
                  - -DJPEGXL_ENABLE_COVERAGE=OFF
                  - -DJPEGXL_ENABLE_EXAMPLES=OFF
                  - -DJPEGXL_ENABLE_FUZZERS=OFF
                  - -DJPEGXL_ENABLE_JNI=OFF
                  - -DJPEGXL_ENABLE_SJPEG=OFF
                  - -DJPEGXL_ENABLE_SKCMS=OFF
                  - -DJPEGXL_ENABLE_TOOLS=OFF
                  - -DJPEGXL_ENABLE_VIEWERS=OFF
                sources:
                  - type: archive
                    url: https://github.com/libjxl/libjxl/archive/refs/tags/v0.8.2.tar.gz
                    sha256: c70916fb3ed43784eb840f82f05d390053a558e2da106e40863919238fa7b420
                    x-checker-data:
                      type: anitya
                      project-id: 232764
                      stable-only: true
                      url-template: https://github.com/libjxl/libjxl/archive/refs/tags/v$version.tar.gz
                modules:
                  - name: highway
                    buildsystem: cmake-ninja
                    config-opts:
                      - -DCMAKE_BUILD_TYPE=RelWithDebInfo
                      - -DBUILD_TESTING=OFF
                      - -DBUILD_SHARED_LIBS=ON
                    sources:
                      - type: archive
                        url: https://github.com/google/highway/archive/refs/tags/1.0.7.tar.gz
                        sha256: 5434488108186c170a5e2fca5e3c9b6ef59a1caa4d520b008a9b8be6b8abe6c5
                        x-checker-data:
                          type: anitya
                          project-id: 205809
                          stable-only: true
                          url-template: https://github.com/google/highway/archive/refs/tags/$version.tar.gz

          - name: libass
            config-opts:
              - --disable-static
            sources:
              - type: archive
                url: https://github.com/libass/libass/releases/download/0.17.1/libass-0.17.1.tar.gz
                sha256: d653be97198a0543c69111122173c41a99e0b91426f9e17f06a858982c2fb03d
                x-checker-data:
                  type: anitya
                  project-id: 1560
                  stable-only: true
                  url-template: https://github.com/libass/libass/releases/download/$version/libass-$version.tar.gz

          - name: uchardet
            buildsystem: cmake-ninja
            config-opts:
              - -DCMAKE_BUILD_TYPE=Release
              - -DBUILD_STATIC=0
            cleanup:
              - /bin
            sources:
              - type: archive
                url: https://www.freedesktop.org/software/uchardet/releases/uchardet-0.0.8.tar.xz
                sha256: e97a60cfc00a1c147a674b097bb1422abd9fa78a2d9ce3f3fdcc2e78a34ac5f0
                x-checker-data:
                  type: anitya
                  project-id: 9265
                  stable-only: true
                  url-template: https://www.freedesktop.org/software/uchardet/releases/uchardet-$version.tar.xz

      - name: yt-dlp
        no-autogen: true
        no-make-install: true
        make-args:
          - yt-dlp
          - PYTHON=/usr/bin/python3
        post-install:
          - install yt-dlp /app/bin
        sources:
          - type: archive
            url: https://github.com/yt-dlp/yt-dlp/archive/refs/tags/2023.10.13.tar.gz
            sha256: e279e2eb2f710fb339fc95ee63175b14e70a1deb3956924427940e9dbcac86f6
            x-checker-data:
              type: anitya
              project-id: 143399
              stable-only: true
              url-template: https://github.com/yt-dlp/yt-dlp/archive/refs/tags/$version.tar.gz<|MERGE_RESOLUTION|>--- conflicted
+++ resolved
@@ -30,13 +30,8 @@
     buildsystem: cmake-ninja
     sources:
       - type: archive
-<<<<<<< HEAD
         url: https://download.kde.org/stable/haruna/haruna-0.12.3.tar.xz
         sha256: d0202e0060ae86e10c461e7529f6de6b67f8281bf7b82c845479f46772b9fa6f
-=======
-        url: https://download.kde.org/stable/haruna/haruna-0.12.2.tar.xz
-        sha256: 8a1b9e58079beb86052f7d1cfd147c4eb4a753dc432533f008fc4d5f70bb8273
->>>>>>> 2a505115
     modules:
       - name: libmpv
         cleanup:
